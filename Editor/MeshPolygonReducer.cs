using System;
using System.Collections.Generic;
using UnityEditor;
using UnityEngine;
using UnityEngine.Rendering;
using UnityEditor.SceneManagement;

public static class MeshPolygonReducer
{
    public static void ReduceSelected(GameObject selected, float reductionPercent, Bounds? limitBounds = null, int? seed = null)
    {
        if (selected == null)
        {
            Debug.LogWarning("No GameObject selected.");
            return;
        }

        reductionPercent = Mathf.Clamp(reductionPercent, 0f, 100f);
        float reductionRatio = reductionPercent / 100f;
        if (reductionRatio <= 0f)
        {
            Debug.Log("Reduction ratio is zero. Nothing to do.");
            return;
        }

        var renderers = selected.GetComponentsInChildren<SkinnedMeshRenderer>();
        var targetRenderers = new List<SkinnedMeshRenderer>();
        Dictionary<MaskCacheKey, bool[]> vertexMaskCache = null;
        if (limitBounds.HasValue)
        {
            vertexMaskCache = new Dictionary<MaskCacheKey, bool[]>();
            Bounds bounds = limitBounds.Value;
            for (int i = 0; i < renderers.Length; i++)
            {
                var renderer = renderers[i];
                var mesh = renderer.sharedMesh;
                if (mesh == null)
                    continue;

                var mask = GetOrCreateMask(renderer, mesh, bounds, vertexMaskCache);
                bool anyInside = false;
                for (int v = 0; v < mask.Length; v++)
                {
                    if (mask[v])
                    {
                        anyInside = true;
                        break;
                    }
                }

                if (anyInside)
                    targetRenderers.Add(renderer);
            }

            if (targetRenderers.Count == 0)
            {
                Debug.LogWarning("No skinned mesh vertices found within the specified bounds.");
                return;
            }
        }
        else
        {
            for (int i = 0; i < renderers.Length; i++)
            {
                var mesh = renderers[i].sharedMesh;
                if (mesh == null)
                    continue;
                targetRenderers.Add(renderers[i]);
            }
        }

        int total = targetRenderers.Count;
        bool assetCreated = false;
        bool anyRendererModified = false;
        bool assetEditingStarted = false;
        int totalOriginalTriangles = 0;
        int totalReducedTriangles = 0;

        try
        {
            for (int i = 0; i < total; i++)
            {
                var renderer = targetRenderers[i];
                EditorUtility.DisplayProgressBar("Reduce Mesh Polygons", $"Processing {i + 1}/{total}: {renderer.name}", (float)i / total);

                var originalMesh = renderer.sharedMesh;
                if (originalMesh == null)
                    continue;

                int originalTriangleCount = CountTotalTriangles(originalMesh);
                if (originalTriangleCount <= 0)
                    continue;

                bool[] vertexMask = null;
                if (limitBounds.HasValue)
                    vertexMask = GetOrCreateMask(renderer, originalMesh, limitBounds.Value, vertexMaskCache);

                Undo.RegisterCompleteObjectUndo(renderer, "Reduce Skinned Mesh Polygons");

                var newMesh = ReduceMesh(originalMesh, reductionRatio, vertexMask, seed);
                if (newMesh == null)
                    continue;

                totalOriginalTriangles += originalTriangleCount;
                totalReducedTriangles += Mathf.Max(0, CountTotalTriangles(newMesh));

                float percent = ((float)(i + 1) / total) * 100f;
                percent = Mathf.Floor(percent * 1000f) / 1000f;
                EditorUtility.DisplayProgressBar("Reduce Mesh Polygons", $"Processed {i + 1}/{total}: {renderer.name} ({percent:F3}%)", (float)(i + 1) / total);
                newMesh.name = originalMesh.name + "_reduced";

                if (!assetEditingStarted)
                {
                    AssetDatabase.StartAssetEditing();
                    assetEditingStarted = true;
                }

                bool createdAsset = MeshAssetUtility.TryCreateDerivedMeshAsset(newMesh, originalMesh, "reduced", out _);
                if (createdAsset)
                {
                    assetCreated = true;
                    renderer.sharedMesh = newMesh;
                }
                else
                {
                    renderer.sharedMesh = newMesh;
                }

                EditorUtility.SetDirty(renderer);
                if (renderer.sharedMesh != null)
                    EditorUtility.SetDirty(renderer.sharedMesh);
                PrefabUtility.RecordPrefabInstancePropertyModifications(renderer);
                EditorSceneManager.MarkSceneDirty(renderer.gameObject.scene);
                anyRendererModified = true;
            }
        }
        finally
        {
            if (assetEditingStarted)
                AssetDatabase.StopAssetEditing();
            EditorUtility.ClearProgressBar();
        }

        if (assetCreated)
        {
            AssetDatabase.SaveAssets();
            AssetDatabase.Refresh();
        }

        if (anyRendererModified)
            SceneView.RepaintAll();

        float finalPercent = 0f;
        if (totalOriginalTriangles > 0)
        {
            float reduction = 1f - (float)totalReducedTriangles / totalOriginalTriangles;
            finalPercent = Mathf.Clamp(reduction * 100f, 0f, 100f);
        }
        finalPercent = Mathf.Floor(finalPercent * 1000f) / 1000f;
        Debug.Log(string.Format("Reduced polygons for {0} meshes under '{1}' ({2:F3}% reduction).", targetRenderers.Count, selected.name, finalPercent));
    }

    private static Mesh ReduceMesh(Mesh mesh, float reductionRatio, bool[] vertexMask, int? seed)
    {
        if (mesh == null)
        {
            Debug.LogWarning("Cannot reduce polygons because the mesh is null.");
            return null;
        }

        int vertexCount = mesh.vertexCount;
        if (vertexCount < 3)
        {
            Debug.LogWarning($"Mesh '{mesh.name}' does not have enough vertices to perform reduction.");
            return null;
        }

        int originalTriangles = CountTotalTriangles(mesh);
        if (originalTriangles <= 0)
        {
            Debug.LogWarning($"Mesh '{mesh.name}' does not contain any triangles to reduce.");
            return null;
        }

        bool useMask = vertexMask != null;
        if (vertexMask != null && vertexMask.Length != vertexCount)
        {
            Debug.LogWarning($"Vertex mask length ({vertexMask.Length}) does not match vertex count ({vertexCount}) on mesh '{mesh.name}'. Ignoring mask.");
            useMask = false;
        }
        bool[] effectiveMask = useMask ? vertexMask : null;
        int candidateVertices = 0;
        if (effectiveMask != null)
        {
            for (int i = 0; i < effectiveMask.Length; i++)
            {
                if (effectiveMask[i])
                    candidateVertices++;
            }
            if (candidateVertices < 3)
            {
                Debug.LogWarning($"Bounds restriction leaves fewer than three vertices eligible for reduction on mesh '{mesh.name}'.");
                return null;
            }
        }
        else
        {
            candidateVertices = vertexCount;
        }

        reductionRatio = Mathf.Clamp01(reductionRatio);
        if (reductionRatio <= 0f)
        {
            Debug.LogWarning($"Reduction ratio of {reductionRatio:P0} does not remove any polygons for mesh '{mesh.name}'.");
            return null;
        }

        float targetTriangleFloat = Mathf.Max(1f, originalTriangles * (1f - reductionRatio));
        int targetTriangles = Mathf.Max(1, Mathf.RoundToInt(targetTriangleFloat));
        int lowerTriangleBound = Mathf.Max(1, Mathf.RoundToInt(targetTriangleFloat * 0.95f));
        int upperTriangleBound = Mathf.Max(lowerTriangleBound, Mathf.RoundToInt(targetTriangleFloat * 1.05f));
        upperTriangleBound = Mathf.Min(upperTriangleBound, originalTriangles);
        int desiredCandidateVertices = Mathf.Max(3, candidateVertices - Mathf.RoundToInt(candidateVertices * reductionRatio));
        if (desiredCandidateVertices >= candidateVertices)
        {
            Debug.LogWarning($"Requested reduction keeps all {candidateVertices} candidate vertices on mesh '{mesh.name}'. Increase the reduction percent or relax the bounds.");
            return null;
        }

        if (candidateVertices <= 3)
        {
            Debug.LogWarning($"Only {candidateVertices} vertices are available for reduction on mesh '{mesh.name}'. The reduction percent is too small for the selected bounds.");
            return null;
        }

        int maxCandidateVertices = candidateVertices - 1;
        int minTarget = Mathf.Clamp(desiredCandidateVertices, 3, maxCandidateVertices);
        int low = minTarget;
        int high = maxCandidateVertices;
        Mesh bestMesh = null;
        bool success = false;
        float bestDeviation = float.MaxValue;
        int bestTriangleCount = -1;

        var simplifier = new ArapMeshSimplifier(mesh, effectiveMask, seed);

        while (low <= high)
        {
            int target = (low + high) / 2;
            if (TrySimplify(simplifier, target, out var simplified))
            {
                int simplifiedTriangles = CountTotalTriangles(simplified);
                if (simplifiedTriangles < lowerTriangleBound)
                {
                    UnityEngine.Object.DestroyImmediate(simplified);
                    low = target + 1;
                    continue;
                }

                if (simplifiedTriangles > upperTriangleBound)
                {
                    UnityEngine.Object.DestroyImmediate(simplified);
                    high = target - 1;
                    continue;
                }

                float deviation = Mathf.Abs(simplifiedTriangles - targetTriangles);
                bool shouldReplace = !success || deviation < bestDeviation ||
                                     (Mathf.Approximately(deviation, bestDeviation) && simplifiedTriangles > bestTriangleCount);
                if (shouldReplace)
                {
                    if (bestMesh != null)
                        UnityEngine.Object.DestroyImmediate(bestMesh);
                    bestMesh = simplified;
                    bestDeviation = deviation;
                    bestTriangleCount = simplifiedTriangles;
                }
                else
                {
                    UnityEngine.Object.DestroyImmediate(simplified);
                }

                success = true;
                high = target - 1;
            }
            else
            {
                low = target + 1;
            }
        }

        return success ? bestMesh : null;
    }

    private static bool TrySimplify(ArapMeshSimplifier simplifier, int targetCandidateCount, out Mesh simplified)
    {
        var result = simplifier.Simplify(targetCandidateCount);
        if (result.HasValue)
        {
            if (result.Value.RemovedTriangles && result.Value.Mesh != null)
            {
                simplified = result.Value.Mesh;
                return true;
            }

            if (result.Value.Mesh != null)
                UnityEngine.Object.DestroyImmediate(result.Value.Mesh);
        }

        simplified = null;
        return false;
    }

    private static bool[] GetOrCreateMask(SkinnedMeshRenderer renderer, Mesh mesh, Bounds bounds, Dictionary<MaskCacheKey, bool[]> cache)
    {
        if (cache == null)
            return CalculateVerticesInsideBounds(renderer, mesh, bounds);

        var key = new MaskCacheKey(renderer, mesh, bounds);
        if (!cache.TryGetValue(key, out var mask))
        {
            mask = CalculateVerticesInsideBounds(renderer, mesh, bounds);
            cache[key] = mask;
        }

        return mask;
    }

<<<<<<< HEAD
    internal static int CountTotalTriangles(Mesh mesh)
=======
    private static bool[] CalculateVerticesInsideBounds(SkinnedMeshRenderer renderer, Mesh mesh, Bounds bounds)
    {
        if (mesh == null)
            return Array.Empty<bool>();

        var vertices = mesh.vertices;
        if (vertices == null)
            return Array.Empty<bool>();

        var inside = new bool[vertices.Length];
        if (vertices.Length == 0)
            return inside;

        var worldPositions = new Vector3[vertices.Length];
        bool usedSkinning = TryComputeSkinnedWorldPositions(renderer, mesh, vertices, worldPositions);
        if (!usedSkinning)
        {
            Matrix4x4 localToWorld = renderer != null ? renderer.transform.localToWorldMatrix : Matrix4x4.identity;
            for (int i = 0; i < vertices.Length; i++)
                worldPositions[i] = localToWorld.MultiplyPoint3x4(vertices[i]);
        }

        Vector3 boundsMin = bounds.min;
        Vector3 boundsMax = bounds.max;
        for (int i = 0; i < worldPositions.Length; i++)
        {
            Vector3 w = worldPositions[i];
            inside[i] = w.x >= boundsMin.x && w.x <= boundsMax.x &&
                        w.y >= boundsMin.y && w.y <= boundsMax.y &&
                        w.z >= boundsMin.z && w.z <= boundsMax.z;
        }

        return inside;
    }

    private static bool TryComputeSkinnedWorldPositions(SkinnedMeshRenderer renderer, Mesh mesh, Vector3[] vertices, Vector3[] worldPositions)
    {
        if (renderer == null)
            return false;

        var boneWeights = mesh.boneWeights;
        var bindPoses = mesh.bindposes;
        var bones = renderer.bones;

        if (boneWeights == null || boneWeights.Length != vertices.Length)
            return false;

        if (bindPoses == null || bindPoses.Length == 0)
            return false;

        if (bones == null || bones.Length == 0)
            return false;

        int matrixCount = Math.Min(bindPoses.Length, bones.Length);
        if (matrixCount == 0)
            return false;

        var boneMatrices = new Matrix4x4[matrixCount];
        Matrix4x4 fallbackMatrix = renderer.transform.localToWorldMatrix;
        for (int i = 0; i < matrixCount; i++)
        {
            Transform bone = bones[i];
            Matrix4x4 boneMatrix = bone != null ? bone.localToWorldMatrix : fallbackMatrix;
            boneMatrices[i] = boneMatrix * bindPoses[i];
        }

        bool anySkinningApplied = false;
        for (int i = 0; i < vertices.Length; i++)
        {
            BoneWeight weight = boneWeights[i];
            Vector3 local = vertices[i];
            float totalWeight = 0f;
            Vector3 skinned = Vector3.zero;

            ApplyBoneWeight(ref skinned, ref totalWeight, weight.weight0, weight.boneIndex0, boneMatrices, matrixCount, local);
            ApplyBoneWeight(ref skinned, ref totalWeight, weight.weight1, weight.boneIndex1, boneMatrices, matrixCount, local);
            ApplyBoneWeight(ref skinned, ref totalWeight, weight.weight2, weight.boneIndex2, boneMatrices, matrixCount, local);
            ApplyBoneWeight(ref skinned, ref totalWeight, weight.weight3, weight.boneIndex3, boneMatrices, matrixCount, local);

            if (totalWeight > 0f)
            {
                float remainder = Mathf.Clamp01(1f - totalWeight);
                if (remainder > 0f)
                    skinned += fallbackMatrix.MultiplyPoint3x4(local) * remainder;
                worldPositions[i] = skinned;
                anySkinningApplied = true;
            }
            else
            {
                worldPositions[i] = fallbackMatrix.MultiplyPoint3x4(local);
            }
        }

        return anySkinningApplied;
    }

    private static void ApplyBoneWeight(ref Vector3 accum, ref float totalWeight, float weight, int boneIndex, Matrix4x4[] boneMatrices, int matrixCount, Vector3 localPosition)
    {
        if (weight <= 0f)
            return;

        if (boneIndex < 0 || boneIndex >= matrixCount)
            return;

        accum += boneMatrices[boneIndex].MultiplyPoint3x4(localPosition) * weight;
        totalWeight += weight;
    }

    private static int CountTotalTriangles(Mesh mesh)
>>>>>>> 3e6ae30a
    {
        if (mesh == null)
            return 0;

        int subMeshCount = mesh.subMeshCount;
        if (subMeshCount <= 0)
        {
            var tris = mesh.triangles;
            return tris != null ? tris.Length / 3 : 0;
        }

        int total = 0;
        for (int i = 0; i < subMeshCount; i++)
        {
            if (mesh.GetTopology(i) != MeshTopology.Triangles)
                continue;

            total += (int)(mesh.GetIndexCount(i) / 3);
        }

        return total;
    }
}

internal readonly struct MaskCacheKey : IEquatable<MaskCacheKey>
{
    private readonly int rendererId;
    private readonly int meshId;
    private readonly Vector3 center;
    private readonly Vector3 extents;

    public MaskCacheKey(SkinnedMeshRenderer renderer, Mesh mesh, Bounds bounds)
    {
        rendererId = renderer != null ? renderer.GetInstanceID() : 0;
        meshId = mesh != null ? mesh.GetInstanceID() : 0;
        center = bounds.center;
        extents = bounds.extents;
    }

    public bool Equals(MaskCacheKey other)
    {
        return rendererId == other.rendererId &&
               meshId == other.meshId &&
               center.Equals(other.center) &&
               extents.Equals(other.extents);
    }

    public override bool Equals(object obj)
    {
        return obj is MaskCacheKey other && Equals(other);
    }

    public override int GetHashCode()
    {
        unchecked
        {
            int hash = rendererId;
            hash = (hash * 397) ^ meshId;
            hash = (hash * 397) ^ center.GetHashCode();
            hash = (hash * 397) ^ extents.GetHashCode();
            return hash;
        }
    }
}

public class MeshPolygonReducerWindow : EditorWindow
{
    private bool restrictToBounds;
    private Vector3 boundsCenter;
    private Vector3 boundsSize = Vector3.one;
    private float reductionPercent = 50f;
    private static readonly Color BoundsFillColor = new Color(0f, 0.6f, 1f, 0.15f);
    private static readonly Color BoundsOutlineColor = new Color(0f, 0.6f, 1f, 0.6f);

    [MenuItem("yussy/Reduce Skinned Mesh Polygons")]
    private static void ShowWindow()
    {
        GetWindow<MeshPolygonReducerWindow>("Reduce Polygons");
    }

    private void OnEnable()
    {
        SceneView.duringSceneGui += OnSceneGUI;
        SyncBoundsWithSelection();
        Selection.selectionChanged += OnSelectionChanged;
    }

    private void OnDisable()
    {
        SceneView.duringSceneGui -= OnSceneGUI;
        Selection.selectionChanged -= OnSelectionChanged;
    }

    private void OnGUI()
    {
        var selected = Selection.activeGameObject;
        if (selected == null)
        {
            EditorGUILayout.HelpBox("No GameObject selected.", MessageType.Info);
            return;
        }

        EditorGUI.BeginChangeCheck();
        restrictToBounds = EditorGUILayout.Toggle("座標範囲を指定する", restrictToBounds);
        if (restrictToBounds)
        {
            boundsCenter = EditorGUILayout.Vector3Field("範囲中心", boundsCenter);
            Vector3 sizeInput = EditorGUILayout.Vector3Field("範囲サイズ", boundsSize);
            boundsSize = new Vector3(Mathf.Max(0f, Mathf.Abs(sizeInput.x)), Mathf.Max(0f, Mathf.Abs(sizeInput.y)), Mathf.Max(0f, Mathf.Abs(sizeInput.z)));
            using (new EditorGUILayout.HorizontalScope())
            {
                if (GUILayout.Button("選択から範囲を取得"))
                {
                    var calculated = CalculateSelectionBounds(selected);
                    boundsCenter = calculated.center;
                    boundsSize = calculated.size;
                }
                if (GUILayout.Button("範囲をリセット"))
                {
                    boundsCenter = Vector3.zero;
                    boundsSize = Vector3.one;
                }
            }
        }
        if (EditorGUI.EndChangeCheck())
        {
            SceneView.RepaintAll();
        }

        reductionPercent = EditorGUILayout.Slider("削減率(%)", reductionPercent, 0f, 100f);

        var renderers = selected.GetComponentsInChildren<SkinnedMeshRenderer>();
        Bounds activeBounds = new Bounds(boundsCenter, boundsSize);
        bool boundsValid = boundsSize.x > 0f && boundsSize.y > 0f && boundsSize.z > 0f;
        int includedRenderers = 0;
        foreach (var renderer in renderers)
        {
            var mesh = renderer.sharedMesh;
            if (mesh == null) continue;

            bool hasVerticesInBounds = false;
            bool[] mask = null;
            if (restrictToBounds && boundsValid)
            {
                mask = CalculateVerticesInsideBounds(renderer, mesh, activeBounds);
                for (int v = 0; v < mask.Length; v++)
                {
                    if (mask[v])
                    {
                        hasVerticesInBounds = true;
                        break;
                    }
                }
            }

            bool inRange = !restrictToBounds || (boundsValid && hasVerticesInBounds);
            if (inRange) includedRenderers++;
            int totalTriangles = MeshPolygonReducer.CountTotalTriangles(mesh);
            int affectedTriangles = totalTriangles;
            if (restrictToBounds && boundsValid && mask != null)
            {
                affectedTriangles = CountTrianglesWithinMask(mesh, mask);
            }
            int predictedRemoval = Mathf.RoundToInt(affectedTriangles * (Mathf.Clamp01(reductionPercent / 100f)));
            int predictedTriangles = Mathf.Max(0, totalTriangles - predictedRemoval);
            string label = string.Format(
                "Triangles: {0} → {1} (削減 {2})",
                totalTriangles,
                predictedTriangles,
                predictedRemoval);
            if (!inRange && restrictToBounds)
            {
                label += "（範囲外）";
            }
            else if (restrictToBounds && boundsValid)
            {
                label += string.Format("（範囲内の三角形 {0} 個）", affectedTriangles);
            }
            EditorGUILayout.LabelField(mesh.name, label);
        }

        if (restrictToBounds)
        {
            if (!boundsValid)
            {
                EditorGUILayout.HelpBox("範囲サイズがゼロの軸があるため、現在の設定ではメッシュが選択されません。", MessageType.Warning);
            }
            else
            {
                EditorGUILayout.HelpBox(string.Format("範囲内に頂点を持つメッシュ {0}/{1} 個が対象になります。", includedRenderers, renderers.Length), MessageType.Info);
            }
        }

        if (GUILayout.Button("Reduce"))
        {
            if (restrictToBounds && !boundsValid)
            {
                EditorUtility.DisplayDialog("範囲が無効です", "範囲サイズのいずれかがゼロのため、削減を実行できません。サイズを調整してください。", "OK");
                return;
            }

            Bounds? bounds = null;
            if (restrictToBounds && boundsValid)
                bounds = new Bounds(boundsCenter, boundsSize);
            MeshPolygonReducer.ReduceSelected(selected, reductionPercent, bounds);
        }
    }

    private void OnSceneGUI(SceneView sceneView)
    {
        if (!restrictToBounds)
            return;

        if (boundsSize.x <= 0f || boundsSize.y <= 0f || boundsSize.z <= 0f)
            return;

        DrawBounds(boundsCenter, boundsSize);
    }

    private void DrawBounds(Vector3 center, Vector3 size)
    {
        Vector3 extents = size * 0.5f;
        var prevColor = Handles.color;
        var prevZTest = Handles.zTest;
        Handles.zTest = CompareFunction.LessEqual;

        Vector3[] faceNormals =
        {
            Vector3.up,
            Vector3.down,
            Vector3.left,
            Vector3.right,
            Vector3.forward,
            Vector3.back
        };
        Vector3[] faceRight =
        {
            Vector3.right,
            Vector3.right,
            Vector3.forward,
            Vector3.forward,
            Vector3.right,
            Vector3.right
        };
        Vector3[] faceUp =
        {
            Vector3.forward,
            Vector3.forward,
            Vector3.up,
            Vector3.up,
            Vector3.up,
            Vector3.up
        };

        for (int i = 0; i < faceNormals.Length; i++)
        {
            Vector3 normal = faceNormals[i];
            Vector3 right = faceRight[i];
            Vector3 up = faceUp[i];

            Vector3 faceCenter = center + Vector3.Scale(normal, extents);
            Vector3 rightOffset = Vector3.Scale(right, extents);
            Vector3 upOffset = Vector3.Scale(up, extents);

            Vector3[] verts = new Vector3[4];
            verts[0] = faceCenter + rightOffset + upOffset;
            verts[1] = faceCenter + rightOffset - upOffset;
            verts[2] = faceCenter - rightOffset - upOffset;
            verts[3] = faceCenter - rightOffset + upOffset;

            Handles.DrawSolidRectangleWithOutline(verts, BoundsFillColor, BoundsOutlineColor);
        }

        Handles.color = BoundsOutlineColor;
        Handles.DrawWireCube(center, size);

        Handles.color = prevColor;
        Handles.zTest = prevZTest;
    }

    private static int CountTrianglesWithinMask(Mesh mesh, bool[] mask)
    {
        if (mesh == null || mask == null)
            return 0;

        int total = 0;
        int subMeshCount = mesh.subMeshCount;
        if (subMeshCount <= 0)
        {
            var triangles = mesh.triangles;
            if (triangles == null)
                return 0;

            for (int i = 0; i + 2 < triangles.Length; i += 3)
            {
                if (IsTriangleInsideMask(mask, triangles[i], triangles[i + 1], triangles[i + 2]))
                    total++;
            }

            return total;
        }

        for (int subMesh = 0; subMesh < subMeshCount; subMesh++)
        {
            if (mesh.GetTopology(subMesh) != MeshTopology.Triangles)
                continue;

            var indices = mesh.GetIndices(subMesh);
            for (int i = 0; i + 2 < indices.Length; i += 3)
            {
                if (IsTriangleInsideMask(mask, indices[i], indices[i + 1], indices[i + 2]))
                    total++;
            }
        }

        return total;
    }

    private static bool IsTriangleInsideMask(bool[] mask, int a, int b, int c)
    {
        int maskLength = mask.Length;
        if (a < 0 || a >= maskLength || b < 0 || b >= maskLength || c < 0 || c >= maskLength)
            return false;

        return mask[a] && mask[b] && mask[c];
    }

    private void SyncBoundsWithSelection()
    {
        var selected = Selection.activeGameObject;
        if (selected == null)
            return;

        var bounds = CalculateSelectionBounds(selected);
        boundsCenter = bounds.center;
        boundsSize = bounds.size;
    }

    private void OnSelectionChanged()
    {
        SyncBoundsWithSelection();
        Repaint();
        SceneView.RepaintAll();
    }

    private Bounds CalculateSelectionBounds(GameObject root)
    {
        var renderers = root.GetComponentsInChildren<SkinnedMeshRenderer>();
        if (renderers.Length == 0)
            return new Bounds(root.transform.position, Vector3.one);

        Bounds combined = renderers[0].bounds;
        for (int i = 1; i < renderers.Length; i++)
            combined.Encapsulate(renderers[i].bounds);

        return combined;
    }
}<|MERGE_RESOLUTION|>--- conflicted
+++ resolved
@@ -326,9 +326,6 @@
         return mask;
     }
 
-<<<<<<< HEAD
-    internal static int CountTotalTriangles(Mesh mesh)
-=======
     private static bool[] CalculateVerticesInsideBounds(SkinnedMeshRenderer renderer, Mesh mesh, Bounds bounds)
     {
         if (mesh == null)
@@ -438,7 +435,6 @@
     }
 
     private static int CountTotalTriangles(Mesh mesh)
->>>>>>> 3e6ae30a
     {
         if (mesh == null)
             return 0;
